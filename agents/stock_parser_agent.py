from google.adk.agents import LlmAgent
import os
from dotenv import load_dotenv

load_dotenv()
os.environ["GOOGLE_API_KEY"] = os.getenv("GOOGLE_API_KEY", "")

stock_parser = LlmAgent(
    name="StockSymbolExtractor",
    # model="gemini-1.5-flash",
    model="gemini-2.5-flash",
    instruction="""
<<<<<<< HEAD
You are a stock symbol extractor. Extract all stock ticker symbols from the user's message.

Rules:
- Extract only valid stock symbols
- Return symbols as a simple comma-separated list
- If only one symbol, return just that symbol
- No brackets, no quotes, no explanations
- If no symbols found, return "NONE"

=======
You are a specialized stock symbol extraction agent. Your sole purpose is to identify and return stock ticker symbols from user input.

CORE TASK:
Analyze the user's message and extract ONLY valid stock ticker symbols. 

EXTRACTION RULES:
1. VALID SYMBOLS: Extract only company stock symbols
2. COMMON FORMATS: Look for symbols mentioned as:
   - Company names 
   - Direct ticker mentions 
   - Stock discussions 
   - Financial contexts 

RECOGNITION PATTERNS Examples:
- Company names: Apple, Microsoft, Tesla, Google/Alphabet, Amazon, etc.
- Ticker symbols: AAPL, MSFT, TSLA, GOOGL, AMZN, NVDA, etc.
- Crypto symbols: BTC, ETH (if mentioned in trading context)
- Index symbols: SPY, QQQ, VTI (if mentioned)

OUTPUT FORMAT:
- Single symbol: Return just the symbol 
- Multiple symbols: Comma-separated list 
- No symbols found: Return exactly "NONE"
- NO explanations, brackets, quotes, or additional text

IMPORTANT:
- Only return the symbols themselves
- No formatting beyond commas for separation
- If unsure about a company name, use your knowledge of major publicly traded companies
- Focus on US stock exchanges primarily 
- Maintain consistency in symbol format 
>>>>>>> c8a1eae8
""",
    input_schema=None,
    output_key="stocks, something",
)
<<<<<<< HEAD


# Examples:
# Input: "What's AAPL doing today?"
# Output: AAPL
# (3-5 capital letters like AAPL, MSFT, GOOGL, TSLA)

# Input: "Compare MSFT and GOOGL performance"
# Output: MSFT,GOOGL

# Input: "I want to analyze TSLA, AAPL, and NVDA"
# Output: TSLA,AAPL,NVDA

# Input: "How is the market today?"
# Output: NONE
=======
>>>>>>> c8a1eae8
<|MERGE_RESOLUTION|>--- conflicted
+++ resolved
@@ -10,17 +10,6 @@
     # model="gemini-1.5-flash",
     model="gemini-2.5-flash",
     instruction="""
-<<<<<<< HEAD
-You are a stock symbol extractor. Extract all stock ticker symbols from the user's message.
-
-Rules:
-- Extract only valid stock symbols
-- Return symbols as a simple comma-separated list
-- If only one symbol, return just that symbol
-- No brackets, no quotes, no explanations
-- If no symbols found, return "NONE"
-
-=======
 You are a specialized stock symbol extraction agent. Your sole purpose is to identify and return stock ticker symbols from user input.
 
 CORE TASK:
@@ -52,26 +41,7 @@
 - If unsure about a company name, use your knowledge of major publicly traded companies
 - Focus on US stock exchanges primarily 
 - Maintain consistency in symbol format 
->>>>>>> c8a1eae8
 """,
     input_schema=None,
-    output_key="stocks, something",
+    output_key="stocks",
 )
-<<<<<<< HEAD
-
-
-# Examples:
-# Input: "What's AAPL doing today?"
-# Output: AAPL
-# (3-5 capital letters like AAPL, MSFT, GOOGL, TSLA)
-
-# Input: "Compare MSFT and GOOGL performance"
-# Output: MSFT,GOOGL
-
-# Input: "I want to analyze TSLA, AAPL, and NVDA"
-# Output: TSLA,AAPL,NVDA
-
-# Input: "How is the market today?"
-# Output: NONE
-=======
->>>>>>> c8a1eae8
