--- conflicted
+++ resolved
@@ -72,12 +72,7 @@
         return await asyncio.to_thread(_sync_summarize, url)
 
     async def run(self, inputs: dict) -> dict:
-<<<<<<< HEAD
-        query = "GAIL"
-        # inputs.get("query", "Google")
-=======
         query = inputs.get("query", "GAIL India Limited")
->>>>>>> fffb45c0
 
         if not API_KEY:
             return {
